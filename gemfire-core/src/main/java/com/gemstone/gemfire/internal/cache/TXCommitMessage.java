--- conflicted
+++ resolved
@@ -746,11 +746,7 @@
   
   public void basicProcessOps() {
     {
-<<<<<<< HEAD
-      List<EntryEventImpl> pendingCallbacks = new ArrayList<>();
-=======
       List<EntryEventImpl> pendingCallbacks = new ArrayList<>(this.farSideEntryOps.size());
->>>>>>> 3259c023
       Collections.sort(this.farSideEntryOps);
       Iterator it = this.farSideEntryOps.iterator();
       while (it.hasNext()) {
@@ -771,16 +767,6 @@
     Iterator<EntryEventImpl> ci = callbacks.iterator();
     while(ci.hasNext()) {
       EntryEventImpl ee = ci.next();
-<<<<<<< HEAD
-      if(ee.getOperation().isDestroy()) {
-        ee.getRegion().invokeTXCallbacks(EnumListenerEvent.AFTER_DESTROY, ee, true);
-      } else if(ee.getOperation().isInvalidate()) {
-        ee.getRegion().invokeTXCallbacks(EnumListenerEvent.AFTER_INVALIDATE, ee, true);
-      } else if(ee.getOperation().isCreate()) {
-        ee.getRegion().invokeTXCallbacks(EnumListenerEvent.AFTER_CREATE, ee, true);
-      } else {
-        ee.getRegion().invokeTXCallbacks(EnumListenerEvent.AFTER_UPDATE, ee, true);
-=======
       try {
         if (ee.getOperation().isDestroy()) {
           ee.getRegion().invokeTXCallbacks(EnumListenerEvent.AFTER_DESTROY, ee, true);
@@ -793,7 +779,6 @@
         }
       } finally {
         ee.release();
->>>>>>> 3259c023
       }
     }
   }
