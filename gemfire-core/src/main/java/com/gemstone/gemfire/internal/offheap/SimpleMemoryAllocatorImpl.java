--- conflicted
+++ resolved
@@ -677,243 +677,7 @@
   }
 
   private List<MemoryBlock> getOrderedBlocks() {
-<<<<<<< HEAD
-    final List<MemoryBlock> value = new ArrayList<MemoryBlock>();
-    addBlocksFromFragments(this.freeList.fragmentList, value); // unused fragments
-    addBlocksFromChunks(this.freeList.getLiveChunks(), value); // used chunks
-    addBlocksFromChunks(this.freeList.hugeChunkSet, value);    // huge free chunks
-    addMemoryBlocks(getTinyFreeBlocks(), value);           // tiny free chunks
-    Collections.sort(value, 
-        new Comparator<MemoryBlock>() {
-          @Override
-          public int compare(MemoryBlock o1, MemoryBlock o2) {
-            return Long.valueOf(o1.getMemoryAddress()).compareTo(o2.getMemoryAddress());
-            /*if (o1.getMemoryAddress() < o2.getMemoryAddress()) {
-              return -1;
-            } else if (o1.getMemoryAddress() == o2.getMemoryAddress()) {
-              return 0;
-            } else {
-              return 1;
-            }*/
-          }
-    });
-    return value;
-  }
-  
-  private void addBlocksFromFragments(Collection<Fragment> src, List<MemoryBlock> dest) {
-    for (MemoryBlock block : src) {
-      dest.add(new MemoryBlockNode(block));
-    }
-  }
-  
-  private void addBlocksFromChunks(Collection<Chunk> src, List<MemoryBlock> dest) {
-    for (Chunk chunk : src) {
-      dest.add(new MemoryBlockNode(chunk));
-    }
-  }
-  
-  private void addMemoryBlocks(Collection<MemoryBlock> src, List<MemoryBlock> dest) {
-    for (MemoryBlock block : src) {
-      dest.add(new MemoryBlockNode(block));
-    }
-  }
-  
-  private List<MemoryBlock> getTinyFreeBlocks() {
-    List<MemoryBlock> value = new ArrayList<MemoryBlock>();
-    AtomicReferenceArray<SyncChunkStack> chunkStacks = this.freeList.tinyFreeLists;
-    for (int i = 0; i < chunkStacks.length(); i++) {
-      if (chunkStacks.get(i) == null) continue;
-      long addr = chunkStacks.get(i).topAddr;
-      final int size = Chunk.getSize(addr);
-      final long address = addr;
-      final int freeListId = i;
-      while (addr != 0L) {
-        value.add(new MemoryBlockNode(new MemoryBlock() {
-          @Override
-          public State getState() {
-            return State.DEALLOCATED;
-          }
-          @Override
-          public long getMemoryAddress() {
-            return address;
-          }
-          @Override
-          public int getBlockSize() {
-            return size;
-          }
-          @Override
-          public MemoryBlock getNextBlock() {
-            throw new UnsupportedOperationException();
-          }
-          @Override
-          public int getSlabId() {
-            throw new UnsupportedOperationException();
-          }
-          @Override
-          public int getFreeListId() {
-            return freeListId;
-          }
-          @Override
-          public int getRefCount() {
-            return 0;
-          }
-          @Override
-          public String getDataType() {
-            return "N/A";
-          }
-          @Override
-          public boolean isSerialized() {
-            return false;
-          }
-          @Override
-          public boolean isCompressed() {
-            return false;
-          }
-          @Override
-          public Object getDataValue() {
-            return null;
-          }
-          @Override
-          public ChunkType getChunkType() {
-            return null;
-          }
-        }));
-        addr = Chunk.getNext(addr);
-      }
-    }
-    return value;
-  }
-  
-  public class MemoryBlockNode implements MemoryBlock {
-    private final MemoryBlock block;
-    MemoryBlockNode(MemoryBlock block) {
-      this.block = block;
-    }
-    @Override
-    public State getState() {
-      return this.block.getState();
-    }
-    @Override
-    public long getMemoryAddress() {
-      return this.block.getMemoryAddress();
-    }
-    @Override
-    public int getBlockSize() {
-      return this.block.getBlockSize();
-    }
-    @Override
-    public MemoryBlock getNextBlock() {
-      return getBlockAfter(this);
-    }
-    public int getSlabId() {
-      return findSlab(getMemoryAddress());
-    }
-    @Override
-    public int getFreeListId() {
-      return this.block.getFreeListId();
-    }
-    public int getRefCount() {
-      return Chunk.getRefCount(getMemoryAddress());
-    }
-    public String getDataType() {
-      if (this.block.getDataType() != null) {
-        return this.block.getDataType();
-      }
-      if (!isSerialized()) {
-        // byte array
-        if (isCompressed()) {
-          return "compressed byte[" + ((Chunk)this.block).getDataSize() + "]";
-        } else {
-          return "byte[" + ((Chunk)this.block).getDataSize() + "]";
-        }
-      } else if (isCompressed()) {
-        return "compressed object of size " + ((Chunk)this.block).getDataSize();
-      }
-      //Object obj = EntryEventImpl.deserialize(((Chunk)this.block).getRawBytes());
-      byte[] bytes = ((Chunk)this.block).getRawBytes();
-      return DataType.getDataType(bytes);
-    }
-    public boolean isSerialized() {
-      return this.block.isSerialized();
-    }
-    public boolean isCompressed() {
-      return this.block.isCompressed();
-    }
-    @Override
-    public Object getDataValue() {
-      String dataType = getDataType();
-      if (dataType == null || dataType.equals("N/A")) {
-        return null;
-      } else if (isCompressed()) {
-        return ((Chunk)this.block).getCompressedBytes();
-      } else if (!isSerialized()) {
-        // byte array
-        //return "byte[" + ((Chunk)this.block).getDataSize() + "]";
-        return ((Chunk)this.block).getRawBytes();
-      } else {
-        try {
-          byte[] bytes = ((Chunk)this.block).getRawBytes();
-          return DataSerializer.readObject(DataType.getDataInput(bytes));
-        } catch (IOException e) {
-          e.printStackTrace();
-          return "IOException:" + e.getMessage();
-        } catch (ClassNotFoundException e) {
-          e.printStackTrace();
-          return "ClassNotFoundException:" + e.getMessage();
-        } catch (CacheClosedException e) {
-          e.printStackTrace();
-          return "CacheClosedException:" + e.getMessage();
-        }
-      }
-    }
-    @Override
-    public String toString() {
-      final StringBuilder sb = new StringBuilder(MemoryBlock.class.getSimpleName());
-      sb.append("{");
-      sb.append("MemoryAddress=").append(getMemoryAddress());
-      sb.append(", State=").append(getState());
-      sb.append(", BlockSize=").append(getBlockSize());
-      sb.append(", SlabId=").append(getSlabId());
-      sb.append(", FreeListId=");
-      if (getState() == State.UNUSED || getState() == State.ALLOCATED) {
-        sb.append("NONE");
-      } else if (getFreeListId() == -1) {
-        sb.append("HUGE");
-      } else {
-        sb.append(getFreeListId());
-      }
-      sb.append(", RefCount=").append(getRefCount());
-      ChunkType ct = this.getChunkType();
-      if (ct != null) {
-        sb.append(", " + ct);
-      }
-      sb.append(", isSerialized=").append(isSerialized());
-      sb.append(", isCompressed=").append(isCompressed());
-      sb.append(", DataType=").append(getDataType());
-      {
-        sb.append(", DataValue=");
-        Object dataValue = getDataValue();
-        if (dataValue instanceof byte[]) {
-          byte[] ba = (byte[]) dataValue;
-          if (ba.length < 1024) {
-            sb.append(Arrays.toString(ba));
-          } else {
-            sb.append("<byte array of length " + ba.length + ">");
-          }
-        } else {
-          sb.append(dataValue);
-        }
-      }
-      sb.append("}");
-      return sb.toString();
-    }
-    @Override
-    public ChunkType getChunkType() {
-      return this.block.getChunkType();
-    }
-=======
     return this.freeList.getOrderedBlocks();
->>>>>>> 3259c023
   }
   
   /*
